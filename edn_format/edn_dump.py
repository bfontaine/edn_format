import sys
import itertools
import decimal
import datetime
import uuid
import pyrfc3339
<<<<<<< HEAD
from edn_format.immutable_dict import ImmutableDict

=======
>>>>>>> 170ca581
from .edn_lex import Keyword, Symbol
from .edn_parse import TaggedElement


if sys.version_info[0] == 3:
    long = int
    basestring = str
    unicode = str


def dump(obj):
    def seq(obj):
        return " ".join([dump(i) for i in obj])

    if obj is None:
        return "nil"
    elif isinstance(obj, bool):
        if obj:
            return "true"
        else:
            return "false"
    elif isinstance(obj, (int, long, float)):
        return str(obj)
    elif isinstance(obj, decimal.Decimal):
        return "{}M".format(obj)
    elif isinstance(obj, (Keyword, Symbol)):
        return str(obj)
    elif isinstance(obj, basestring):
        return '"{}"'.format(obj)
    elif isinstance(obj, tuple):
        return "({})".format(seq(obj))
    elif isinstance(obj, list):
        return "[{}]".format(seq(obj))
    elif isinstance(obj, set) or isinstance(obj, frozenset):
        return "#{{{}}}".format(seq(obj))
    elif isinstance(obj, dict) or isinstance(obj, ImmutableDict):
        return "{{{}}}".format(seq(itertools.chain.from_iterable(obj.items())))
    elif isinstance(obj, datetime.datetime):
        return '#inst "{}"'.format(pyrfc3339.generate(obj))
    elif isinstance(obj, uuid.UUID):
        return '#uuid "{}"'.format(obj)
    elif isinstance(obj, TaggedElement):
        return str(obj)
    else:
        raise NotImplementedError(
            "Don't know how to handle {} : {}", type(obj), obj)<|MERGE_RESOLUTION|>--- conflicted
+++ resolved
@@ -4,11 +4,8 @@
 import datetime
 import uuid
 import pyrfc3339
-<<<<<<< HEAD
 from edn_format.immutable_dict import ImmutableDict
 
-=======
->>>>>>> 170ca581
 from .edn_lex import Keyword, Symbol
 from .edn_parse import TaggedElement
 
