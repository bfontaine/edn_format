--- conflicted
+++ resolved
@@ -10,11 +10,8 @@
 from .immutable_list import ImmutableList
 
 __all__ = (
-<<<<<<< HEAD
     'ImmutableList',
-=======
     'EDNDecodeError',
->>>>>>> f53f98dc
     'ImmutableDict',
     'Keyword',
     'Symbol',
