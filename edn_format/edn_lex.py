from __future__ import print_function
import sys
import ply.lex
import logging
import re
import decimal
from immutable_dict import ImmutableDict


if sys.version_info[0] == 3:
    long = int
    basestring = str
    unicode = str


class BaseEdnType(object):
    def __init__(self, name):
        self._name = unicode(name)

    def __eq__(self, other):
        if not isinstance(other, self.__class__):
            return False
        return self.__dict__ == other.__dict__

    def __ne__(self, other):
        return not self.__eq__(other)

    def __ne__(self, other):
        return not self.__eq__(other)

    def __repr__(self):
        return "{}({})".format(self.__class__.__name__, self._name)

    def __hash__(self):
<<<<<<< HEAD
        return ImmutableDict(self.__dict__).__hash__()
=======
        return hash(repr(self))
>>>>>>> 170ca581


class Keyword(BaseEdnType):
    def __init__(self, name):
        self._name = unicode(name)
        self._type = Keyword

    def __str__(self):
        return ":{}".format(self._name)


class Symbol(BaseEdnType):
    def __init__(self, name):
        self._name = unicode(name)
        self._type = Symbol

    def __str__(self):
        return self._name


# http://www.dabeaz.com/ply/ply.html
tokens = ('WHITESPACE',
          'CHAR',
          'STRING',
          'NIL',
          'BOOLEAN',
          'INTEGER',
          'FLOAT',
          'SYMBOL',
          'KEYWORD',
          'VECTOR_START',
          'VECTOR_END',
          'LIST_START',
          'LIST_END',
          'MAP_START',
          'SET_START',
          'MAP_OR_SET_END',
          'TAG')

PARTS = {}
PARTS["non_nums"] = r"\w.*+!\-_?$%&=:#<>@"
PARTS["all"] = PARTS["non_nums"] + r"\d"
PARTS["first"] = r"\w*!_?$%&=<>@"
PARTS["special"] = r"\-+."
PARTS["start"] = \
    (r"("
     r"[{first}]"
     r"|"
     r"[{special}]"
     r"[{non_nums}]"
     r"|"
     r"[{special}]"
     r")").format(**PARTS)
SYMBOL = (r"("
          r"{start}"
          r"[{all}]*"
          r"\/"
          r"[{all}]+"
          r"|"
          r"\/"
          r"|"
          r"{start}"
          r"[{all}]*"
          r")").format(**PARTS)
KEYWORD = (r":"
           r"("
           r"[{all}]+"
           r"\/"
           r"[{all}]+"
           r"|"
           r"[{all}]+"
           r")").format(**PARTS)
TAG = (r"\#"
       r"\w"
       r"("
       r"[{all}]*"
       r"\/"
       r"[{all}]+"
       r"|"
       r"[{all}]*"
       r")").format(**PARTS)

t_VECTOR_START = r'\['
t_VECTOR_END = r'\]'
t_LIST_START = r'\('
t_LIST_END = r'\)'
t_MAP_START = r'\{'
t_SET_START = r'\#\{'
t_MAP_OR_SET_END = r'\}'
t_ignore = r"".join([" ", "\t", "\n", ","])


def t_WHITESPACE(t):
    r"(\\newline)|(\\return)|(\\space)|(\\tab)"
    if t.value == r"\newline":
        t.value = "\n"
    elif t.value == r"\return":
        t.value = "\r"
    elif t.value == r"\space":
        t.value = " "
    elif t.value == r"\tab":
        t.value = "\t"
    return t


def t_CHAR(t):
    r"(\\\w)"
    t.value = t.value[1]
    return t

def t_STRING(t):
<<<<<<< HEAD
    r"\"(\\.|[^\"])*\""
=======
    r'"(.|\"|\t|\n|\r|\newline|\return|\space|\tab)*"'
>>>>>>> 170ca581
    t.value = t.value[1:-1]
    t.value = t.value.replace(r"\newline", "\n") \
                     .replace(r"\return", "\r") \
                     .replace(r"\space", " ") \
                     .replace(r"\tab", "\t")
    return t


def t_NIL(t):
    """nil"""
    t.value = None
    return t


def t_BOOLEAN(t):
    r"""(true|false)(?=([\s\])}]|$))"""
    if t.value == "false":
        t.value = False
    elif t.value == "true":
        t.value = True
    return t


def t_FLOAT(t):
    r"""[+-]?\d+\.\d+[M]?([eE][+-]?\d+)?"""
    e_value = 0
    if 'e' in t.value or 'E' in t.value:
        matches = re.search("[eE]([+-]?\d+)$", t.value)
        if matches is None:
            raise SyntaxError("Invalid float : {}".format(t.value))
        e_value = int(matches.group()[1:])
    if t.value.endswith("M"):
        t.value = decimal.Decimal(t.value[:-1]) * pow(1, e_value)
    else:
        t.value = float(t.value) * pow(1, e_value)
    return t


def t_INTEGER(t):
    r"""[+-]?\d+N?"""
    if t.value.endswith("N"):
        t.value = t.value[:-1]
    t.value = int(t.value)
    return t


def t_COMMENT(t):
    r'[;][^\n]*'
    pass  # ignore


def t_DISCARD(t):
    r'\#_\S+\b'
    pass  # ignore


@ply.lex.TOKEN(TAG)
def t_TAG(t):
    t.value = t.value[1:]
    return t


@ply.lex.TOKEN(KEYWORD)
def t_KEYWORD(t):
    t.value = Keyword(t.value[1:])
    return t


@ply.lex.TOKEN(SYMBOL)
def t_SYMBOL(t):
    t.value = Symbol(t.value)
    return t


def t_error(t):
    raise SyntaxError("Illegal character '%s' with lexpos %s in the area of -  %s  -" % (t.value[0], t.lexpos, t.value[0:100]))


def lex(text=None):
    kwargs = {}
    if __debug__:
        kwargs = dict(debug=True, debuglog=logging.getLogger(__name__))
    l = ply.lex.lex(reflags=re.UNICODE, **kwargs)
    if text is not None:
        l.input(text)
    return l<|MERGE_RESOLUTION|>--- conflicted
+++ resolved
@@ -32,11 +32,7 @@
         return "{}({})".format(self.__class__.__name__, self._name)
 
     def __hash__(self):
-<<<<<<< HEAD
         return ImmutableDict(self.__dict__).__hash__()
-=======
-        return hash(repr(self))
->>>>>>> 170ca581
 
 
 class Keyword(BaseEdnType):
@@ -148,11 +144,7 @@
     return t
 
 def t_STRING(t):
-<<<<<<< HEAD
     r"\"(\\.|[^\"])*\""
-=======
-    r'"(.|\"|\t|\n|\r|\newline|\return|\space|\tab)*"'
->>>>>>> 170ca581
     t.value = t.value[1:-1]
     t.value = t.value.replace(r"\newline", "\n") \
                      .replace(r"\return", "\r") \
